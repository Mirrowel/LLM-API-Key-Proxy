--- conflicted
+++ resolved
@@ -1159,11 +1159,7 @@
     
     while True:
         # Clear screen between menu selections for cleaner UX
-<<<<<<< HEAD
         clear_screen()
-=======
-        os.system('cls' if os.name == 'nt' else 'clear')
->>>>>>> 36e63486
         console.print(Panel("[bold cyan]Interactive Credential Setup[/bold cyan]", title="--- API Key Proxy ---", expand=False))
         
         console.print(Panel(
@@ -1277,14 +1273,7 @@
     # If from launcher, don't clear screen at start to preserve loading messages
     try:
         asyncio.run(main(clear_on_start=not from_launcher))
-<<<<<<< HEAD
         clear_screen()  # Clear terminal when credential tool exits
     except KeyboardInterrupt:
         console.print("\n[bold yellow]Exiting setup.[/bold yellow]")
-        clear_screen()  # Clear terminal on keyboard interrupt too
-=======
-        os.system('cls' if os.name == 'nt' else 'clear')  # Clear terminal when credential tool exits
-    except KeyboardInterrupt:
-        console.print("\n[bold yellow]Exiting setup.[/bold yellow]")
-        os.system('cls' if os.name == 'nt' else 'clear')  # Clear terminal on keyboard interrupt too
->>>>>>> 36e63486
+        clear_screen()  # Clear terminal on keyboard interrupt too