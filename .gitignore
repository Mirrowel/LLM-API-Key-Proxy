# Byte-compiled / optimized / DLL files
__pycache__/
*.pyc
*.pyo
*.pyd

# Distribution / packaging
.Python
build/
develop-eggs/
dist/
downloads/
eggs/
.eggs/
lib/
lib64/
parts/
sdist/
var/
wheels/
pip-wheel-metadata/
share/python-wheels/
*.egg-info/
.installed.cfg
*.egg
MANIFEST

# PyInstaller
#  Usually these files are created by PyInstaller.
#  See a comprehensive list at https://github.com/github/gitignore/blob/main/Python.gitignore
#
*.spec

# Installer logs
pip-log.txt
pip-delete-this-directory.txt

# Unit test / coverage reports
htmlcov/
.tox/
.nox/
.coverage
.coverage.*
.cache
nosetests.xml
coverage.xml
*.cover
*.py,cover
.hypothesis/
.pytest_cache/

# Translations
*.mo
*.pot

# Django stuff:
local_settings.py
db.sqlite3
db.sqlite3-journal

# Flask stuff:
instance/
.webassets-cache

# Scrapy stuff:
.scrapy

# Sphinx documentation
docs/_build/

# PyBuilder
target/

# Jupyter Notebook
.ipynb_checkpoints

# IPython
profile_default/
ipython_config.py

# pyenv
.python-version

# celery beat schedule file
celerybeat-schedule

# SageMath parsed files
*.sage.py

# Environments
.env
.venv
env/
venv/
ENV/
env.bak/
venv.bak/

# Spyder project settings
.spyderproject
.spyderworkspace

# Rope project settings
.ropeproject

# mkdocs documentation
/site

# mypy
.mypy_cache/
.dmypy.json
dmypy.json

# Pyre type checker
.pyre/

# pytype static analyzer
.pytype/

# Cython debug symbols
cython_debug/
test_proxy.py
start_proxy.bat
key_usage.json
staged_changes.txt
launcher_config.json
cache/antigravity/thought_signatures.json
logs/
cache/
*.env

<<<<<<< HEAD
oauth_creds
=======
oauth_creds/
>>>>>>> 08893078
<|MERGE_RESOLUTION|>--- conflicted
+++ resolved
@@ -129,8 +129,4 @@
 cache/
 *.env
 
-<<<<<<< HEAD
-oauth_creds
-=======
-oauth_creds/
->>>>>>> 08893078
+oauth_creds/